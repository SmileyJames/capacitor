import { Config } from '../config';
import { checkWebDir, hasYarn, log, logError, logFatal, logInfo, resolveNode, resolvePlatform, runCommand, runPlatformHook, runTask } from '../common';
import { existsAsync } from '../util/fs';
import { allSerial } from '../util/promise';
import { copyWeb } from '../web/copy';
import { copyElectron } from '../electron/copy';
import { basename, join, relative, resolve } from 'path';
import { copy as fsCopy, remove } from 'fs-extra';
import { getCordovaPlugins, handleCordovaPluginsJS, writeCordovaAndroidManifest } from '../cordova';
import { Plugin, getPlugins } from '../plugin';
import chalk from 'chalk';

export async function copyCommand(config: Config, selectedPlatformName: string) {
<<<<<<< HEAD
  const platforms = config.selectPlatforms(selectedPlatformName);
  if (platforms.length === 0) {
    logInfo(`There are no platforms to copy yet. Create one with \`capacitor create\`.`);
    return;
  }
  try {
    const allPlugins = await getPlugins(config);
    await allSerial(platforms.map(platformName => () => copy(config, allPlugins, platformName)));
  } catch (e) {
    logError(e);
=======
  if (selectedPlatformName && !config.isValidPlatform(selectedPlatformName)) {
    const platformFolder = resolvePlatform(config, selectedPlatformName);
    if (platformFolder) {
      const result = await runPlatformHook(`cd "${platformFolder}" && ${await hasYarn(config) ? 'yarn' : 'npm'} run capacitor:copy`);
      log(result);
    } else {
      logError(`platform ${selectedPlatformName} not found`);
    }
  } else {
    const platforms = config.selectPlatforms(selectedPlatformName);
    if (platforms.length === 0) {
      logInfo(`There are no platforms to copy yet. Create one with \`capacitor create\`.`);
      return;
    }
    try {
      await allSerial(platforms.map(platformName => () => copy(config, platformName)));
    } catch (e) {
      logError(e);
    }
>>>>>>> 8241c818
  }
}

export async function copy(config: Config, allPlugins: Plugin[], platformName: string) {
  await runTask(chalk`{green {bold copy}}`, async () => {

    const result = await checkWebDir(config);
    if (result) {
      throw result;
    }

    if (platformName === config.ios.name) {
      await copyWebDir(config, config.ios.webDirAbs);
      await copyNativeBridge(config, config.ios.webDirAbs);
      await copyCapacitorConfig(config, join(config.ios.platformDir, config.ios.nativeProjectName, config.ios.nativeProjectName));
      const cordovaPlugins = await getCordovaPlugins(config, allPlugins, platformName);
      await handleCordovaPluginsJS(allPlugins, cordovaPlugins, config, platformName);
    } else if (platformName === config.android.name) {
      await copyWebDir(config, config.android.webDirAbs);
      await copyNativeBridge(config, config.android.webDirAbs);
      await copyCapacitorConfig(config, join(config.android.platformDir, 'app/src/main/assets'));
      const cordovaPlugins = await getCordovaPlugins(config, allPlugins, platformName);
      await handleCordovaPluginsJS(allPlugins, cordovaPlugins, config, platformName);
      await writeCordovaAndroidManifest(cordovaPlugins, config, platformName);
    } else if (platformName === config.web.name) {
      await copyWeb(config);
    } else if (platformName === config.electron.name) {
      await copyElectron(config);
      await copyCapacitorConfig(config, config.electron.platformDir);
    } else {
      throw `Platform ${platformName} is not valid.`;
    }
  });
}

async function copyNativeBridge(config: Config, nativeAbsDir: string) {
  let bridgePath = resolveNode(config, '@capacitor/core', 'native-bridge.js');
  if (!bridgePath) {
    logFatal(`Unable to find node_modules/@capacitor/core/native-bridge.js. Are you sure`,
    '@capacitor/core is installed? This file is required for Capacitor to function');
    return;
  }

  await runTask('Copying native bridge', async () => {
    return fsCopy(bridgePath!, join(nativeAbsDir, 'native-bridge.js'));
  });
}

async function copyCapacitorConfig(config: Config, nativeAbsDir: string) {
  const configPath = resolve(config.app.extConfigFilePath);
  if (!await existsAsync(configPath)) {
    return;
  }

  await runTask('Copying capacitor.config.json', async () => {
    return fsCopy(configPath, join(nativeAbsDir, 'capacitor.config.json'));
  });
}

async function copyWebDir(config: Config, nativeAbsDir: string) {
  var chalk = require('chalk');
  const webAbsDir = config.app.webDirAbs;
  const webRelDir = basename(webAbsDir);
  const nativeRelDir = relative(config.app.rootDir, nativeAbsDir);

  await runTask(`Copying web assets from ${chalk.bold(webRelDir)} to ${chalk.bold(nativeRelDir)}`, async () => {
    await remove(nativeAbsDir);
    return fsCopy(webAbsDir, nativeAbsDir);
  });
}<|MERGE_RESOLUTION|>--- conflicted
+++ resolved
@@ -11,18 +11,6 @@
 import chalk from 'chalk';
 
 export async function copyCommand(config: Config, selectedPlatformName: string) {
-<<<<<<< HEAD
-  const platforms = config.selectPlatforms(selectedPlatformName);
-  if (platforms.length === 0) {
-    logInfo(`There are no platforms to copy yet. Create one with \`capacitor create\`.`);
-    return;
-  }
-  try {
-    const allPlugins = await getPlugins(config);
-    await allSerial(platforms.map(platformName => () => copy(config, allPlugins, platformName)));
-  } catch (e) {
-    logError(e);
-=======
   if (selectedPlatformName && !config.isValidPlatform(selectedPlatformName)) {
     const platformFolder = resolvePlatform(config, selectedPlatformName);
     if (platformFolder) {
@@ -38,11 +26,11 @@
       return;
     }
     try {
-      await allSerial(platforms.map(platformName => () => copy(config, platformName)));
+      const allPlugins = await getPlugins(config);
+      await allSerial(platforms.map(platformName => () => copy(config, allPlugins, platformName)));
     } catch (e) {
       logError(e);
     }
->>>>>>> 8241c818
   }
 }
 
