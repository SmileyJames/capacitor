--- conflicted
+++ resolved
@@ -8,24 +8,6 @@
 /**
  * Sync is a copy and an update in one.
  */
-<<<<<<< HEAD
-export async function syncCommand(config: Config, selectedPlatform: string, deployment: boolean) {
-  const then = +new Date;
-  const platforms = config.selectPlatforms(selectedPlatform);
-  if (platforms.length === 0) {
-    logInfo(`There are no platforms to sync yet. Create one with "capacitor create".`);
-    return;
-  }
-  try {
-    await check(config, [checkPackage, checkWebDir, ...updateChecks(config, platforms)]);
-    const allPlugins = await getPlugins(config);
-    await allSerial(platforms.map(platformName => () => sync(config, platformName, allPlugins, deployment)));
-    const now = +new Date;
-    const diff = (now - then) / 1000;
-    log(`Sync finished in ${diff}s`);
-  } catch (e)  {
-    logFatal(e);
-=======
 export async function syncCommand(config: Config, selectedPlatformName: string, deployment: boolean) {
   if (selectedPlatformName && !config.isValidPlatform(selectedPlatformName)) {
     try {
@@ -36,21 +18,21 @@
     await updateCommand(config, selectedPlatformName, deployment);
   } else {
     const then = +new Date;
-    const platforms = config.selectPlatforms(selectedPlatformName);
+    const platforms = config.selectPlatforms(selectedPlatform);
     if (platforms.length === 0) {
       logInfo(`There are no platforms to sync yet. Create one with "capacitor create".`);
       return;
     }
     try {
       await check(config, [checkPackage, checkWebDir, ...updateChecks(config, platforms)]);
-      await allSerial(platforms.map(platformName => () => sync(config, platformName, deployment)));
+      const allPlugins = await getPlugins(config);
+      await allSerial(platforms.map(platformName => () => sync(config, platformName, allPlugins, deployment)));
       const now = +new Date;
       const diff = (now - then) / 1000;
       log(`Sync finished in ${diff}s`);
     } catch (e)  {
       logFatal(e);
     }
->>>>>>> 8241c818
   }
 }
 
