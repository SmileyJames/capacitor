import { Config } from '../config';
import { OS } from '../definitions';
import { addAndroid } from '../android/add';
import { addElectron } from '../electron/add';
import { addIOS, addIOSChecks } from '../ios/add';
import { editProjectSettingsAndroid } from '../android/common';
import { editProjectSettingsIOS } from '../ios/common';
import { check, checkAppConfig, checkPackage, checkWebDir, hasYarn, log, logError, logFatal, logInfo, resolvePlatform, runCommand, runPlatformHook, runTask, writePrettyJSON } from '../common';
import { sync } from './sync';
import { getPlugins } from '../plugin';

import chalk from 'chalk';
import { resolve } from 'path';

export async function addCommand(config: Config, selectedPlatformName: string) {
  if (selectedPlatformName && !config.isValidPlatform(selectedPlatformName)) {
    const platformFolder = resolvePlatform(config, selectedPlatformName);
    if (platformFolder) {
      const result = await runPlatformHook(`cd "${platformFolder}" && ${await hasYarn(config) ? 'yarn' : 'npm'} run capacitor:add`);
      log(result);
    } else {
      logError(`platform ${selectedPlatformName} not found`);
    }
  } else {
    const platformName = await config.askPlatform(
      selectedPlatformName,
      `Please choose a platform to add:`
    );

    if (platformName === config.web.name) {
      webWarning();
      return;
    }

    const existingPlatformDir = config.platformDirExists(platformName);
    if (existingPlatformDir) {
      logFatal(`"${platformName}" platform already exists.
      To add a new "${platformName}" platform, please remove "${existingPlatformDir}" and run this command again.
      WARNING! your native IDE project will be completely removed.`);
    }

    try {
      await check(
        config,
        [checkPackage, checkAppConfig, ...addChecks(config, platformName)]
      );
      await generateCapacitorConfig(config);
      await check(config, [checkWebDir]);
      await doAdd(config, platformName);
      await editPlatforms(config, platformName);

<<<<<<< HEAD
    if (shouldSync(config, platformName)) {
      const allPlugins = await getPlugins(config);
      await sync(config, platformName, allPlugins, false);
    }
=======
      if (shouldSync(config, platformName)) {
        await sync(config, platformName, false);
      }
>>>>>>> 8241c818

      if (platformName === config.ios.name || platformName === config.android.name) {
        log(chalk`\nNow you can run {green {bold npx cap open ${platformName}}} to launch ${platformName === config.ios.name ? 'Xcode' : 'Android Studio'}`);
      }
    } catch (e) {
      logFatal(e);
    }
  }
}

export async function generateCapacitorConfig(config: Config) {
  if (config.foundExternalConfig()) {
    return;
  }

  const inquirer = await import('inquirer');
  const answers = await inquirer.prompt([{
    type: 'input',
    name: 'webDir',
    message: 'What directory are your web assets in? (index.html, built JavaScript, etc.):',
    default: 'www'
  }]);
  const webDir = answers.webDir;
  await runTask(`Creating ${config.app.extConfigName}`, () => {
    return writePrettyJSON(config.app.extConfigFilePath, {
      webDir: webDir
    });
  });
  logInfo(`💡 You can change the web directory anytime by modifing ${config.app.extConfigName}`);
  config.app.webDir = webDir;
  config.app.webDirAbs = resolve(config.app.rootDir, webDir);
}

export function addChecks(config: Config, platformName: string) {
  if (platformName === config.ios.name) {
    return addIOSChecks;
  } else if (platformName === config.android.name) {
    return [];
  } else if (platformName === config.web.name) {
    return [];
  } else if (platformName === config.electron.name) {
    return [];
  } else {
    throw `Platform ${platformName} is not valid.`;
  }
}

export async function doAdd(config: Config, platformName: string) {
  await runTask(chalk`{green {bold add}}`, async () => {
    if (platformName === config.ios.name) {
      await addIOS(config);
    } else if (platformName === config.android.name) {
      await addAndroid(config);
    } else if (platformName === config.electron.name) {
      await addElectron(config);
    }
  });
}

async function editPlatforms(config: Config, platformName: string) {
  if (platformName === config.ios.name) {
    await editProjectSettingsIOS(config);
  } else if (platformName === config.android.name) {
    await editProjectSettingsAndroid(config);
  }
}

function shouldSync(config: Config, platformName: string) {
  // Don't sync if we're adding the iOS platform not on a mac
  if (config.cli.os !== OS.Mac && platformName === 'ios') {
    return false;
  }
  return true;
}

function webWarning() {
  logError(`Not adding platform ${chalk.bold('web')}`);
  log(`\nIn Capacitor, the 'web' platform is just your web app!`);
  log(`For example, if you have a React or Angular project, the 'web' platform is that project.`);
  log(`To add Capacitor functionality to your web app, follow the Web Getting Started Guide: https://capacitorjs.com/docs/web`);
}<|MERGE_RESOLUTION|>--- conflicted
+++ resolved
@@ -49,16 +49,10 @@
       await doAdd(config, platformName);
       await editPlatforms(config, platformName);
 
-<<<<<<< HEAD
-    if (shouldSync(config, platformName)) {
-      const allPlugins = await getPlugins(config);
-      await sync(config, platformName, allPlugins, false);
-    }
-=======
       if (shouldSync(config, platformName)) {
-        await sync(config, platformName, false);
+        const allPlugins = await getPlugins(config);
+        await sync(config, platformName, allPlugins, false);
       }
->>>>>>> 8241c818
 
       if (platformName === config.ios.name || platformName === config.android.name) {
         log(chalk`\nNow you can run {green {bold npx cap open ${platformName}}} to launch ${platformName === config.ios.name ? 'Xcode' : 'Android Studio'}`);
