--- conflicted
+++ resolved
@@ -281,11 +281,7 @@
       print("🥑  TO JS", resultJson.prefix(256))
       
       DispatchQueue.main.async {
-<<<<<<< HEAD
-        self.getWebView().evaluateJavaScript("window.Avocado.fromNative({ callbackId: '\(result.call.callbackId)', pluginId: '\(result.call.pluginId)', methodName: '\(result.call.method)', success: true, data: \(resultJson)})") { (result, error) in
-=======
-        self.webView.evaluateJavaScript("window.Capacitor.fromNative({ callbackId: '\(result.call.callbackId)', pluginId: '\(result.call.pluginId)', methodName: '\(result.call.method)', success: true, data: \(resultJson)})") { (result, error) in
->>>>>>> 6bdf82c8
+        self.getWebView().evaluateJavaScript("window.Capacitor.fromNative({ callbackId: '\(result.call.callbackId)', pluginId: '\(result.call.pluginId)', methodName: '\(result.call.method)', success: true, data: \(resultJson)})") { (result, error) in
           if error != nil && result != nil {
             print(result!)
           }
@@ -306,11 +302,7 @@
    */
   public func toJsError(error: JSResultError) {
     DispatchQueue.main.async {
-<<<<<<< HEAD
       self.getWebView().evaluateJavaScript("window.Avocado.fromNative({ callbackId: '\(error.call.callbackId)', pluginId: '\(error.call.pluginId)', methodName: '\(error.call.method)', success: false, error: \(error.toJson())})") { (result, error) in
-=======
-      self.webView.evaluateJavaScript("window.Capacitor.fromNative({ callbackId: '\(error.call.callbackId)', pluginId: '\(error.call.pluginId)', methodName: '\(error.call.method)', success: false, error: \(error.toJson())})") { (result, error) in
->>>>>>> 6bdf82c8
         if error != nil && result != nil {
           print(result!)
         }
